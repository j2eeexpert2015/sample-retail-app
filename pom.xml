<?xml version="1.0" encoding="UTF-8"?>
<project xmlns="http://maven.apache.org/POM/4.0.0"
         xmlns:xsi="http://www.w3.org/2001/XMLSchema-instance"
         xsi:schemaLocation="http://maven.apache.org/POM/4.0.0 http://maven.apache.org/xsd/maven-4.0.0.xsd">
    <modelVersion>4.0.0</modelVersion>

    <groupId>org.example</groupId>
    <artifactId>sample-retail-app</artifactId>
    <version>1.0-SNAPSHOT</version>

    <properties>
        <java.version>21</java.version>
        <spring.boot.version>3.4.0</spring.boot.version>
        <postgresql.version>42.7.3</postgresql.version>
        <r2dbc.postgresql.version>1.0.0.RELEASE</r2dbc.postgresql.version>
        <micrometer.prometheus.version>1.12.3</micrometer.prometheus.version>
        <maven.compiler.source>21</maven.compiler.source>
        <maven.compiler.target>21</maven.compiler.target>
    </properties>

    <dependencyManagement>
        <dependencies>
            <dependency>
                <groupId>org.springframework.boot</groupId>
                <artifactId>spring-boot-dependencies</artifactId>
                <version>${spring.boot.version}</version>
                <type>pom</type>
                <scope>import</scope>
            </dependency>
        </dependencies>
    </dependencyManagement>

    <dependencies>
        <!-- Spring Boot Web Starter -->
        <dependency>
            <groupId>org.springframework.boot</groupId>
            <artifactId>spring-boot-starter-web</artifactId>
        </dependency>
        <!-- JPA with HikariCP -->
        <dependency>
            <groupId>org.springframework.boot</groupId>
            <artifactId>spring-boot-starter-data-jpa</artifactId>
        </dependency>
<<<<<<< HEAD
        <dependency>
            <groupId>org.apache.httpcomponents.client5</groupId>
            <artifactId>httpclient5</artifactId>
        </dependency>


=======
>>>>>>> e3e9b44d
        <dependency>
            <groupId>org.apache.tomcat</groupId>
            <artifactId>tomcat-jdbc</artifactId>
        </dependency>
        <!-- PostgreSQL JDBC Driver -->
        <dependency>
            <groupId>org.postgresql</groupId>
            <artifactId>postgresql</artifactId>
        </dependency>
        <!-- Spring Boot Actuator (for /actuator/prometheus endpoint) -->
        <dependency>
            <groupId>org.springframework.boot</groupId>
            <artifactId>spring-boot-starter-actuator</artifactId>
        </dependency>
        <!-- Micrometer Prometheus Registry -->
        <dependency>
            <groupId>io.micrometer</groupId>
            <artifactId>micrometer-registry-prometheus</artifactId>
        </dependency>
        <dependency>
            <groupId>io.micrometer</groupId>
            <artifactId>micrometer-core</artifactId>
        </dependency>

    </dependencies>

    <build>
        <plugins>
            <!-- Spring Boot Plugin -->
            <plugin>
                <groupId>org.springframework.boot</groupId>
                <artifactId>spring-boot-maven-plugin</artifactId>
                <version>${spring.boot.version}</version>
            </plugin>

            <!-- Compiler Plugin -->
            <plugin>
                <groupId>org.apache.maven.plugins</groupId>
                <artifactId>maven-compiler-plugin</artifactId>
                <version>3.11.0</version>
                <configuration>
                    <source>${maven.compiler.source}</source>
                    <target>${maven.compiler.target}</target>
                    <compilerArgs>
                        <arg>-parameters</arg>
                    </compilerArgs>
                </configuration>
            </plugin>
        </plugins>
    </build>
</project><|MERGE_RESOLUTION|>--- conflicted
+++ resolved
@@ -41,15 +41,10 @@
             <groupId>org.springframework.boot</groupId>
             <artifactId>spring-boot-starter-data-jpa</artifactId>
         </dependency>
-<<<<<<< HEAD
         <dependency>
             <groupId>org.apache.httpcomponents.client5</groupId>
             <artifactId>httpclient5</artifactId>
         </dependency>
-
-
-=======
->>>>>>> e3e9b44d
         <dependency>
             <groupId>org.apache.tomcat</groupId>
             <artifactId>tomcat-jdbc</artifactId>
